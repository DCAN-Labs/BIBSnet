FROM nvcr.io/nvidia/pytorch:21.11-py3

# Manually update the BIBSnet version when building
<<<<<<< HEAD
ENV BIBSNET_VERSION="3.3.0"
=======
ENV BIBSNET_VERSION="3.3.2"
>>>>>>> b7e4e67e

# Prepare environment
RUN apt-get update && \
    apt-get install -y --no-install-recommends \
                    apt-utils \
                    autoconf \
                    build-essential \
                    bzip2 \
                    ca-certificates \
                    curl \
                    gcc \
                    git \
                    gnupg \
                    libtool \
                    lsb-release \
                    pkg-config \
                    unzip \
                    wget \
                    xvfb \
		    zlib1g && \
    apt-get clean && rm -rf /var/lib/apt/lists/* /tmp/* /var/tmp/

# FSL 6.0.5.1
RUN apt-get update -qq \
    && apt-get install -y -q --no-install-recommends \
           bc \
           dc \
           file \
           libfontconfig1 \
           libfreetype6 \
           libgl1-mesa-dev \
           libgl1-mesa-dri \
           libglu1-mesa-dev \
           libgomp1 \
           libice6 \
           libxcursor1 \
           libxft2 \
           libxinerama1 \
           libxrandr2 \
           libxrender1 \
           libxt6 \
           sudo \
           wget \
    && apt-get clean \
    && rm -rf /var/lib/apt/lists/* \
    && echo "Downloading FSL ..." \
    && mkdir -p /opt/fsl-6.0.5.1 \
<<<<<<< HEAD
    && wget -O bibsnet-v3.3.0.tar.gz "https://s3.msi.umn.edu/bibsnet-data/bibsnet-v3.3.0.tar.gz" \
    && tar -xzf bibsnet-v3.3.0.tar.gz fsl-6.0.5.1-centos7_64.tar.gz \
    && tar -xzf fsl-6.0.5.1-centos7_64.tar.gz -C /opt/fsl-6.0.5.1 --no-same-owner --strip-components 1 \
    && rm bibsnet-v3.3.0.tar.gz fsl-6.0.5.1-centos7_64.tar.gz
=======
    && curl -sSL "https://s3.msi.umn.edu/bibsnet-data/bibsnet-v3.3.0.tar.gz" \
    | tar -xzpf - fsl-6.0.5.1-centos7_64.tar.gz -O | tar -xzpC /opt/fsl-6.0.5.1 --no-same-owner --strip-components 1
>>>>>>> b7e4e67e
    
ENV FSLDIR="/opt/fsl-6.0.5.1" \
    PATH="/opt/afni-latest:/opt/ants:/opt/fsl-6.0.5.1/bin:$PATH" \
    FSLOUTPUTTYPE="NIFTI_GZ" \
    FSLMULTIFILEQUIT="TRUE" \
    FSLLOCKDIR="" \
    FSLMACHINELIST="" \
    FSLREMOTECALL="" \
    FSLGECUDAQ="cuda.q" \
    LD_LIBRARY_PATH="/opt/fsl-6.0.5.1/lib:$LD_LIBRARY_PATH" \
    AFNI_IMSAVE_WARNINGS="NO" \
    AFNI_PLUGINPATH="/opt/afni-latest"

# Installing ANTs 2.3.3 (NeuroDocker build)
# Note: the URL says 2.3.4 but it is actually 2.3.3
# TESTING: installing ANTS from tier2 tar.gz
RUN echo "Downloading ANTs ..." && \
    mkdir -p /opt/ants && \
    wget -O bibsnet-v3.3.0.tar.gz "https://s3.msi.umn.edu/bibsnet-data/bibsnet-v3.3.0.tar.gz" && \
    tar -xzf bibsnet-v3.3.0.tar.gz ants-Linux-centos6_x86_64-v2.3.4.tar.gz && \
    tar -xzf ants-Linux-centos6_x86_64-v2.3.4.tar.gz -C /opt/ants --no-same-owner --strip-components 1 && \
    rm bibsnet-v3.3.0.tar.gz ants-Linux-centos6_x86_64-v2.3.4.tar.gz

# Create a shared $HOME directory
RUN useradd -m -s /bin/bash -G users -u 1000 bibsnet
WORKDIR /home/bibsnet
ENV HOME="/home/bibsnet" \
    LD_LIBRARY_PATH="/usr/lib/x86_64-linux-gnu:$LD_LIBRARY_PATH"

# install nnUNet git repo
RUN cd /home/bibsnet && \
    mkdir SW && \
    git clone https://github.com/MIC-DKFZ/nnUNet.git && \
    cd nnUNet && \
    git checkout -b v1.7.1 v1.7.1 && \
    pip install -e .

#ENV nnUNet_raw_data_base="/output"
ENV nnUNet_preprocessed="/opt/nnUNet/nnUNet_raw_data_base/nnUNet_preprocessed" \
    RESULTS_FOLDER="/opt/nnUNet/nnUNet_raw_data_base/nnUNet_trained_models"

RUN mkdir -p /opt/nnUNet/nnUNet_raw_data_base/ /opt/nnUNet/nnUNet_raw_data_base/nnUNet_preprocessed /opt/nnUNet/nnUNet_raw_data_base/nnUNet_trained_models/nnUNet /home/bibsnet/data
<<<<<<< HEAD

RUN wget -O bibsnet-v3.3.0.tar.gz "https://s3.msi.umn.edu/bibsnet-data/bibsnet-v3.3.0.tar.gz" && \
    tar -xzf bibsnet-v3.3.0.tar.gz Task540_BIBSnet_Production_T1T2_model.tar.gz && \
    tar -xzf Task540_BIBSnet_Production_T1T2_model.tar.gz -C /opt/nnUNet/nnUNet_raw_data_base/nnUNet_trained_models/nnUNet --strip-components 1 && \
    rm bibsnet-v3.3.0.tar.gz Task540_BIBSnet_Production_T1T2_model.tar.gz

RUN wget -O bibsnet-v3.3.0.tar.gz "https://s3.msi.umn.edu/bibsnet-data/bibsnet-v3.3.0.tar.gz" && \
    tar -xzf bibsnet-v3.3.0.tar.gz Task541_BIBSnet_Production_T1only_model.tar.gz && \
    tar -xzf Task541_BIBSnet_Production_T1only_model.tar.gz -C /opt/nnUNet/nnUNet_raw_data_base/nnUNet_trained_models/nnUNet --strip-components 1 && \
    rm bibsnet-v3.3.0.tar.gz Task541_BIBSnet_Production_T1only_model.tar.gz

RUN wget -O bibsnet-v3.3.0.tar.gz "https://s3.msi.umn.edu/bibsnet-data/bibsnet-v3.3.0.tar.gz" && \
    tar -xzf bibsnet-v3.3.0.tar.gz Task542_BIBSnet_Production_T2only_model.tar.gz && \
    tar -xzf Task542_BIBSnet_Production_T2only_model.tar.gz -C /opt/nnUNet/nnUNet_raw_data_base/nnUNet_trained_models/nnUNet --strip-components 1 && \
    rm bibsnet-v3.3.0.tar.gz Task542_BIBSnet_Production_T2only_model.tar.gz

COPY run.py /home/bibsnet/run.py
COPY src /home/bibsnet/src
RUN wget -O bibsnet-v3.3.0.tar.gz "https://s3.msi.umn.edu/bibsnet-data/bibsnet-v3.3.0.tar.gz" && \
    tar -xzf bibsnet-v3.3.0.tar.gz data.tar.gz && \
    tar -xzf data.tar.gz -C /home/bibsnet/data --strip-components 1 && \
    rm bibsnet-v3.3.0.tar.gz data.tar.gz
=======
#COPY trained_models/Task512_BCP_ABCD_Neonates_SynthSegDownsample.zip /opt/nnUNet/nnUNet_raw_data_base/nnUNet_trained_models/nnUNet
RUN curl -sSL "https://s3.msi.umn.edu/bibsnet-data/bibsnet-v3.3.2.tar.gz" | tar -xzpf - Task526_previous_BIBSNet_Production_Model.tar.gz -O | tar -xzpC /opt/nnUNet/nnUNet_raw_data_base/nnUNet_trained_models/nnUNet --no-same-owner --strip-components 1 && \
    curl -sSL "https://s3.msi.umn.edu/bibsnet-data/bibsnet-v3.3.2.tar.gz" | tar -xzpf - Task514_BCP_ABCD_Neonates_SynthSeg_T1Only.tar.gz -O | tar -xzpC /opt/nnUNet/nnUNet_raw_data_base/nnUNet_trained_models/nnUNet --no-same-owner --strip-components 1 &&\
    curl -sSL "https://s3.msi.umn.edu/bibsnet-data/bibsnet-v3.3.2.tar.gz" | tar -xzpf - Task515_BCP_ABCD_Neonates_SynthSeg_T2Only.tar.gz -O | tar -xzpC /opt/nnUNet/nnUNet_raw_data_base/nnUNet_trained_models/nnUNet --no-same-owner --strip-components 1 && \
    curl -sSL "https://s3.msi.umn.edu/bibsnet-data/bibsnet-v3.3.2.tar.gz" | tar -xzpf - Task540_BIBSNet_Production_Model.tar.gz -O | tar -xzpC /opt/nnUNet/nnUNet_raw_data_base/nnUNet_trained_models/nnUNet --no-same-owner --strip-components 1

COPY run.py /home/bibsnet/run.py
COPY src /home/bibsnet/src
COPY bin /home/bibsnet/bin
RUN curl -sSL "https://s3.msi.umn.edu/bibsnet-data/bibsnet-v3.3.2.tar.gz" | tar -xzpf - data.tar.gz -O | tar -xzpC /home/bibsnet/data --no-same-owner --strip-components 1
>>>>>>> b7e4e67e

COPY requirements.txt  /home/bibsnet/requirements.txt

#Add bibsnet dir to path
ENV PATH="${PATH}:/home/bibsnet/"
RUN cp /home/bibsnet/run.py /home/bibsnet/bibsnet

RUN cd /home/bibsnet/ && pip install -r requirements.txt
RUN cd /home/bibsnet/ && chmod 555 -R run.py src bibsnet

ENTRYPOINT ["bibsnet"]<|MERGE_RESOLUTION|>--- conflicted
+++ resolved
@@ -1,11 +1,8 @@
 FROM nvcr.io/nvidia/pytorch:21.11-py3
 
 # Manually update the BIBSnet version when building
-<<<<<<< HEAD
+
 ENV BIBSNET_VERSION="3.3.0"
-=======
-ENV BIBSNET_VERSION="3.3.2"
->>>>>>> b7e4e67e
 
 # Prepare environment
 RUN apt-get update && \
@@ -53,16 +50,11 @@
     && rm -rf /var/lib/apt/lists/* \
     && echo "Downloading FSL ..." \
     && mkdir -p /opt/fsl-6.0.5.1 \
-<<<<<<< HEAD
     && wget -O bibsnet-v3.3.0.tar.gz "https://s3.msi.umn.edu/bibsnet-data/bibsnet-v3.3.0.tar.gz" \
     && tar -xzf bibsnet-v3.3.0.tar.gz fsl-6.0.5.1-centos7_64.tar.gz \
     && tar -xzf fsl-6.0.5.1-centos7_64.tar.gz -C /opt/fsl-6.0.5.1 --no-same-owner --strip-components 1 \
     && rm bibsnet-v3.3.0.tar.gz fsl-6.0.5.1-centos7_64.tar.gz
-=======
-    && curl -sSL "https://s3.msi.umn.edu/bibsnet-data/bibsnet-v3.3.0.tar.gz" \
-    | tar -xzpf - fsl-6.0.5.1-centos7_64.tar.gz -O | tar -xzpC /opt/fsl-6.0.5.1 --no-same-owner --strip-components 1
->>>>>>> b7e4e67e
-    
+
 ENV FSLDIR="/opt/fsl-6.0.5.1" \
     PATH="/opt/afni-latest:/opt/ants:/opt/fsl-6.0.5.1/bin:$PATH" \
     FSLOUTPUTTYPE="NIFTI_GZ" \
@@ -104,7 +96,6 @@
     RESULTS_FOLDER="/opt/nnUNet/nnUNet_raw_data_base/nnUNet_trained_models"
 
 RUN mkdir -p /opt/nnUNet/nnUNet_raw_data_base/ /opt/nnUNet/nnUNet_raw_data_base/nnUNet_preprocessed /opt/nnUNet/nnUNet_raw_data_base/nnUNet_trained_models/nnUNet /home/bibsnet/data
-<<<<<<< HEAD
 
 RUN wget -O bibsnet-v3.3.0.tar.gz "https://s3.msi.umn.edu/bibsnet-data/bibsnet-v3.3.0.tar.gz" && \
     tar -xzf bibsnet-v3.3.0.tar.gz Task540_BIBSnet_Production_T1T2_model.tar.gz && \
@@ -127,18 +118,6 @@
     tar -xzf bibsnet-v3.3.0.tar.gz data.tar.gz && \
     tar -xzf data.tar.gz -C /home/bibsnet/data --strip-components 1 && \
     rm bibsnet-v3.3.0.tar.gz data.tar.gz
-=======
-#COPY trained_models/Task512_BCP_ABCD_Neonates_SynthSegDownsample.zip /opt/nnUNet/nnUNet_raw_data_base/nnUNet_trained_models/nnUNet
-RUN curl -sSL "https://s3.msi.umn.edu/bibsnet-data/bibsnet-v3.3.2.tar.gz" | tar -xzpf - Task526_previous_BIBSNet_Production_Model.tar.gz -O | tar -xzpC /opt/nnUNet/nnUNet_raw_data_base/nnUNet_trained_models/nnUNet --no-same-owner --strip-components 1 && \
-    curl -sSL "https://s3.msi.umn.edu/bibsnet-data/bibsnet-v3.3.2.tar.gz" | tar -xzpf - Task514_BCP_ABCD_Neonates_SynthSeg_T1Only.tar.gz -O | tar -xzpC /opt/nnUNet/nnUNet_raw_data_base/nnUNet_trained_models/nnUNet --no-same-owner --strip-components 1 &&\
-    curl -sSL "https://s3.msi.umn.edu/bibsnet-data/bibsnet-v3.3.2.tar.gz" | tar -xzpf - Task515_BCP_ABCD_Neonates_SynthSeg_T2Only.tar.gz -O | tar -xzpC /opt/nnUNet/nnUNet_raw_data_base/nnUNet_trained_models/nnUNet --no-same-owner --strip-components 1 && \
-    curl -sSL "https://s3.msi.umn.edu/bibsnet-data/bibsnet-v3.3.2.tar.gz" | tar -xzpf - Task540_BIBSNet_Production_Model.tar.gz -O | tar -xzpC /opt/nnUNet/nnUNet_raw_data_base/nnUNet_trained_models/nnUNet --no-same-owner --strip-components 1
-
-COPY run.py /home/bibsnet/run.py
-COPY src /home/bibsnet/src
-COPY bin /home/bibsnet/bin
-RUN curl -sSL "https://s3.msi.umn.edu/bibsnet-data/bibsnet-v3.3.2.tar.gz" | tar -xzpf - data.tar.gz -O | tar -xzpC /home/bibsnet/data --no-same-owner --strip-components 1
->>>>>>> b7e4e67e
 
 COPY requirements.txt  /home/bibsnet/requirements.txt
 
