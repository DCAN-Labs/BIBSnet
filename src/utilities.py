#!/usr/bin/env python3
# coding: utf-8

"""
Common source for utility functions used by CABINET :)
Greg Conan: gconan@umn.edu
Created: 2021-11-12
<<<<<<< HEAD
Updated: 2022-06-16
=======
Updated: 2022-05-31
>>>>>>> 5c2d3a34
"""
# Import standard libraries
import argparse
import json
import nibabel as nib
from nipype.interfaces import fsl
import numpy as np
import os
import pdb
import shutil
import subprocess
import sys
from datetime import datetime  # for seeing how long scripts take to run
from glob import glob

# Chirality-checking constants
CHIRALITY_CONST = dict(UNKNOWN=0, LEFT=1, RIGHT=2, BILATERAL=3)
LEFT = "Left-"
RIGHT = "Right-"

# Other constants: Directory containing the main pipeline script, and 
# SLURM-/SBATCH-related arguments' default names
SCRIPT_DIR = os.path.dirname(os.path.dirname(__file__))


# NOTE All functions below are in alphabetical order.


def align_ACPC_1_img(j_args, logger, xfm_ACPC_vars, crop2full, output_var, t,
                     averaged_image):
    """ 
    Functionality copied from the DCAN Infant Pipeline:
    github.com/DCAN-Labs/dcan-infant-pipeline/blob/master/PreFreeSurfer/scripts/ACPCAlignment_with_crop.sh
    :param j_args: Dictionary containing all args from parameter .JSON file
    :param logger: logging.Logger object to show messages and raise warnings
    :param xfm_ACPC_vars: Dictionary mapping strings (ACPC input arguments'
                          names) to strings (ACPC arguments, file/dir paths)
    :param crop2full: String, valid path to existing crop2full.mat file
    :param output_var: String (with {} in it), a key in xfm_ACPC_vars mapped to
                       the T1w and T2w valid output image file path strings 
    :param t: Int, either 1 or 2 (to signify T1w or T2w respectively)
    :return: Dictionary mapping .mat file names (without extensions) to their
             respective paths
    """
    # Get paths to ACPC ref image, output dir, output images, and .mat files
    mni_ref_img_path = xfm_ACPC_vars["ref_img"].format(t)
    work_dir = xfm_ACPC_vars["out_dir"]  # Working directory for ACPC alignment
    input_img = xfm_ACPC_vars["crop_T{}w_img".format(t)]  # Cropped img, ACPC input
    output_img =  xfm_ACPC_vars[output_var.format(t)]  # ACPC-aligned image
    mats = {fname: os.path.join(work_dir, "T{}w_{}.mat".format(t, fname))
            for fname in ("crop2acpc", "full2acpc", "full2crop",
                          "acpc2rigidbody")}  # .mat file paths

    # acpc_final_img = os.path.join(work_dir, "T{}w_acpc_final.nii.gz".format(t))
    
    run_FSL_sh_script(j_args, logger, "flirt", "-interp", "spline",  
                      "-ref", mni_ref_img_path, "-in", input_img,
                      "-omat", mats["crop2acpc"], # "-out", acpc_final_img,
                      "-searchrx", "-45", "45", "-searchry", "-30", "30",
                      "-searchrz", "-30", "30")

    # Invert crop2full to get full2crop
    run_FSL_sh_script(j_args, logger, "convert_xfm", "-inverse", crop2full,
                      "-omat", mats["full2crop"])

    run_FSL_sh_script(  # Combine ACPC-alignment with robustFOV output
        j_args, logger, "convert_xfm", "-omat", mats["full2acpc"],
        "-concat", mats["crop2acpc"], mats["full2crop"]
    )

    # Transform 12 dof matrix to 6 dof approximation matrix
    run_FSL_sh_script(j_args, logger, "aff2rigid", mats["full2acpc"],
                      mats["acpc2rigidbody"])

    # run_FSL_sh_script(j_args, logger, "convert_xfm", "-inverse", mats["rigidbody2acpc"], "-omat", mats["acpc2rigidbody"])

    # Apply ACPC alignment to the data
    # Create a resampled image (ACPC aligned) using spline interpolation  # TODO Only run this command in debug mode
    # if j_args["common"]["debug"]:
    run_FSL_sh_script(j_args, logger, "applywarp", "--rel", "--interp=spline",  
                      "-i", averaged_image, "-r", mni_ref_img_path,  # Changed input_img to average_image 2022-06-16
                      "--premat=" + mats["acpc2rigidbody"], "-o", output_img)
    # pdb.set_trace()  # TODO Add "debug" flag?
    return mats


def always_true(*_):
    """
    This function is useful when e.g. every type except 1 has a corresponding
    input validation function, because this function is used for that extra 1 
    :return: True, regardless of what the input arguments are 
    """
    return True


def argify(argname, argval):
    """
    :param argname: String naming a parameter for a script called from terminal
    :param argval: Object to assign in string form as the value of the argument
    :return: String, a parameter assignment for a script called from terminal
    """
    return "--{}={}".format(argname, argval)


def as_cli_arg(arg_str):
    """
    :param arg_str: String naming a stored argument taken from the command line
    :return: String which is the command-line argument form of arg_str
    """
    return "--" + arg_str.replace("_", "-")


def as_cli_attr(cli_arg_str):
    """
    :param cli_arg_str: String in command-line argument form
    :return: cli_arg_str, but formatted as a stored command-line argument
    """
    return cli_arg_str.strip("-").replace("-", "_")


def calculate_eta(img_paths):
    """
    :param img_paths: Dictionary mapping "T1w" and "T2w" to strings that are
                      valid paths to the existing respective image files
    :return: Int(?), the eta value
    """
    # get the data from each nifti image as a flattened vector
    vectors = dict()
    for t in (1, 2):
        anat = "T{}w".format(t)
        vectors[anat] = reshape_volume_to_array(nib.load(img_paths[anat]))

    # mean value over all locations in both images
    m_grand = (np.mean(vectors["T1w"]) + np.mean(vectors["T2w"])) / 2

    # mean value matrix for each location in the 2 images
    m_within = (vectors["T1w"] + vectors["T2w"]) / 2

    sswithin = (sum(np.square(vectors["T1w"] - m_within))
                + sum(np.square(vectors["T2w"] - m_within)))
    sstot = (sum(np.square(vectors["T1w"] - m_grand))
             + sum(np.square(vectors["T2w"] - m_grand)))

    # NOTE SStot = SSwithin + SSbetween so eta can also be
    #      written as SSbetween/SStot
    return 1 - sswithin / sstot


def check_and_correct_region(should_be_left, region, segment_name_to_number,
                             new_data, chirality, floor_ceiling, scanner_bore):
    """
    Ensures that a voxel in NIFTI data is in the correct region by flipping
    the label if it's mislabeled
    :param should_be_left (Boolean): This voxel *should be on the LHS of the head
    :param region: String naming the anatomical region
    :param segment_name_to_number (map<str, int>): Map from anatomical regions 
                                                   to identifying numbers
    :param new_data (3-d in array): segmentation data passed by reference to be fixed if necessary
    :param chirality: x-coordinate into new_data
    :param floor_ceiling: y-coordinate into new_data
    :param scanner_bore: z-coordinate into new_data
    """
    # expected_prefix, wrong_prefix = (LEFT, RIGHT) if should_be_left else (RIGHT, LEFT)
    if should_be_left:
        expected_prefix = LEFT
        wrong_prefix = RIGHT
    else:
        expected_prefix = RIGHT
        wrong_prefix = LEFT
    if region.startswith(wrong_prefix):
        flipped_region = expected_prefix + region[len(wrong_prefix):]
        flipped_id = segment_name_to_number[flipped_region]
        new_data[chirality][floor_ceiling][scanner_bore] = flipped_id


def correct_chirality(nifti_input_file_path, segment_lookup_table,
                      left_right_mask_nifti_file, chiral_out_dir,
                      t1w_path, j_args, logger):
    """
    Creates an output file with chirality corrections fixed.
    :param nifti_input_file_path: String, path to a segmentation file with possible chirality problems
    :param segment_lookup_table: String, path to a FreeSurfer-style look-up table
    :param left_right_mask_nifti_file: String, path to a mask file that distinguishes between left and right
    :param nifti_output_file_path: String, path to location to write the corrected file
    :param t1w_path:
    :param j_args: Dictionary containing all args from parameter .JSON file
    :param logger: logging.Logger object to show messages and raise warnings
    """
    sub_ses = get_subj_ID_and_session(j_args)
    msg = "{} chirality correction on {}"
    nifti_corrected_file_path = os.path.join(
        chiral_out_dir, "corrected_" + os.path.basename(nifti_input_file_path)
    )# j_args["BIBSnet"]["aseg_outfile"]) 
    nifti_output_file_path = os.path.join(
        chiral_out_dir, "native_" + os.path.basename(nifti_input_file_path)
    )# j_args["BIBSnet"]["aseg_outfile"]) 

    logger.info(msg.format("Running", nifti_input_file_path))
    free_surfer_label_to_region = get_id_to_region_mapping(segment_lookup_table)
    segment_name_to_number = {v: k for k, v in free_surfer_label_to_region.items()}
    img = nib.load(nifti_input_file_path)
    data = img.get_data()
    left_right_img = nib.load(left_right_mask_nifti_file)
    left_right_data = left_right_img.get_data()

    new_data = data.copy()
    data_shape = img.header.get_data_shape()
    left_right_data_shape = left_right_img.header.get_data_shape()
    width = data_shape[0]
    height = data_shape[1]
    depth = data_shape[2]
    assert \
        width == left_right_data_shape[0] and height == left_right_data_shape[1] and depth == left_right_data_shape[2]
    for i in range(width):
        for j in range(height):
            for k in range(depth):
                voxel = data[i][j][k]
                region = free_surfer_label_to_region[voxel]
                chirality_voxel = int(left_right_data[i][j][k])
                if not (region.startswith(LEFT) or region.startswith(RIGHT)):
                    continue
                if chirality_voxel == CHIRALITY_CONST["LEFT"] or chirality_voxel == CHIRALITY_CONST["RIGHT"]:
                    check_and_correct_region(
                        chirality_voxel == CHIRALITY_CONST["LEFT"], region, segment_name_to_number, new_data, i, j, k)
    fixed_img = nib.Nifti1Image(new_data, img.affine, img.header)
    nib.save(fixed_img, nifti_corrected_file_path)

    # TODO Make everything below its own function called "reverse_registration" or "revert_to_native" or something

    # Undo resizing right here (do inverse transform) using RobustFOV so padding isn't necessary; revert aseg to native space
    dummy_copy = "_dummy".join(split_2_exts(nifti_corrected_file_path))
    shutil.copy2(nifti_corrected_file_path, dummy_copy)

    seg_to_T1w_nat = os.path.join(chiral_out_dir, "seg_reg_to_T1w_native.mat")
    preBIBSnet_mat = os.path.join(j_args["optional_out_dirs"]["postBIBSnet"],
                                  *sub_ses, "preBIBSnet_crop_T1w_to_BIBS_template.mat") # "preBIBSnet_T1w_final.mat")   crop_T{}w_to_BIBS_template.mat
    run_FSL_sh_script(j_args, logger, "convert_xfm", "-omat",
                      seg_to_T1w_nat, "-inverse", preBIBSnet_mat)  # TODO Define preBIBSnet_mat path outside of stages because it's used by preBIBSnet and postBIBSnet

    run_FSL_sh_script(j_args, logger, "flirt", "-applyxfm", "-ref", t1w_path,
                      "-in", dummy_copy, "-init", seg_to_T1w_nat,
                      "-o", nifti_output_file_path, "-interp", "nearestneighbour")
    logger.info(msg.format("Finished", nifti_input_file_path))
    return nifti_output_file_path


def create_anatomical_average(avg_params):
    """
    Creates a NIFTI file whose voxels are the average of the voxel values of the input files.
    :param avg_params: Dictionary with 4 keys:
    {"T1w_input": List (possibly empty) of t1 image file path strings
     "T2w_input": List (possibly empty) of t2 image file path strings
     "T1w_avg": String, average T1w output file path
     "T2w_avg": String, average T2w output file path}
    """   
    for t in (1, 2):
        if avg_params["T{}w_input".format(t)]:
            register_and_average_files(avg_params["T{}w_input".format(t)],
                                       avg_params["T{}w_avg".format(t)])


def create_avg_image(output_file_path, registered_files):
    """
    :param output_file_path: String, valid path to average image file to make
    :param registered_files: List of strings; each is a valid path to an
                             existing image file to add to the average
    """
    np.set_printoptions(precision=2, suppress=True)  # Set numpy to print only 2 decimal digits for neatness
    first_nifti_file = registered_files[0]
    n1_img = nib.load(first_nifti_file)
    header = n1_img.header
    data_dtype = header.get_data_dtype()
    sum_matrix = n1_img.get_fdata().copy()
    n = len(registered_files)
    for j in range(1, n):
        img = nib.load(registered_files[j])
        data = img.get_fdata().copy()
        sum_matrix += data
    avg_matrix = sum_matrix / n
    if data_dtype == np.int16:
        avg_matrix = avg_matrix.astype(int)
    new_header = n1_img.header.copy()
    new_img = nib.nifti1.Nifti1Image(avg_matrix, n1_img.affine.copy(), header=new_header)
    nib.save(new_img, output_file_path)


def crop_image(input_avg_img, output_crop_img, j_args, logger):
    """
    Run robustFOV to crop image
    :param input_avg_img: String, valid path to averaged (T1w or T2w) image
    :param output_crop_img: String, valid path to save cropped image file at
    :param j_args: Dictionary containing all args from parameter .JSON file
    :param logger: logging.Logger object to show messages and raise warnings
    :return: String, path to crop2full.mat file in same dir as output_crop_img
    """
    output_crop_dir = os.path.dirname(output_crop_img)
    crop2full = os.path.join(output_crop_dir, "crop2full.mat")  # TODO Define this path outside of stages because it's used by preBIBSnet and postBIBSnet
    run_FSL_sh_script(j_args, logger, "robustfov", "-i", input_avg_img, 
                      "-m", crop2full, "-r", output_crop_img,
                      "-b", j_args["preBIBSnet"]["brain_z_size"])  # TODO Use head radius for -b
    return crop2full


def dict_has(a_dict, a_key):
    """
    :param a_dict: Dictionary (any)
    :param a_key: Object (any)
    :return: True if and only if a_key is mapped to something truthy in a_dict
    """
    return a_key in a_dict and a_dict[a_key]


def dilate_LR_mask(sub_LRmask_dir, anatfile):
    """
    Taken from https://github.com/DCAN-Labs/SynthSeg/blob/master/SynthSeg/dcan/img_processing/chirality_correction/dilate_LRmask.py
    :param sub_LRmask_dir: String, valid path to placeholder
    :param anatfile: String, valid path to placeholder
    """
    os.chdir(sub_LRmask_dir)
    if not os.path.exists('lrmask_dil_wd'):
        os.mkdir('lrmask_dil_wd')

    # anatfile = 'LRmask.nii.gz'
    maths = fsl.ImageMaths(in_file=anatfile, op_string='-thr 1 -uthr 1',
                           out_file='lrmask_dil_wd/Lmask.nii.gz')
    maths.run()

    maths = fsl.ImageMaths(in_file=anatfile, op_string='-thr 2 -uthr 2',
                           out_file='lrmask_dil_wd/Rmask.nii.gz')
    maths.run()

    maths.run()
    maths = fsl.ImageMaths(in_file=anatfile, op_string='-thr 3 -uthr 3',
                           out_file='lrmask_dil_wd/Mmask.nii.gz')
    maths.run()

    # dilate, fill, and erode each mask in order to get rid of holes
    # (also binarize L and M images in order to perform binary operations)
    anatfile = 'lrmask_dil_wd/Lmask.nii.gz'
    maths = fsl.ImageMaths(in_file=anatfile, op_string='-dilM -dilM -dilM -fillh -ero',
                           out_file='lrmask_dil_wd/L_mask_holes_filled.nii.gz')
    maths.run()

    anatfile = 'lrmask_dil_wd/Rmask.nii.gz'
    maths = fsl.ImageMaths(in_file=anatfile, op_string='-bin -dilM -dilM -dilM -fillh -ero',
                           out_file='lrmask_dil_wd/R_mask_holes_filled.nii.gz')
    maths.run()

    anatfile = 'lrmask_dil_wd/Mmask.nii.gz'
    maths = fsl.ImageMaths(in_file=anatfile, op_string='-bin -dilM -dilM -dilM -fillh -ero',
                           out_file='lrmask_dil_wd/M_mask_holes_filled.nii.gz')
    maths.run()

    # Reassign values of 2 and 3 to R and M masks (L mask already a value of 1)
    anatfile = 'lrmask_dil_wd/R_mask_holes_filled.nii.gz'
    maths = fsl.ImageMaths(in_file=anatfile, op_string='-mul 2',
                           out_file='lrmask_dil_wd/R_mask_holes_filled_label2.nii.gz')
    maths.run()

    anatfile = 'lrmask_dil_wd/M_mask_holes_filled.nii.gz'
    maths = fsl.ImageMaths(in_file=anatfile, op_string='-mul 3',
                           out_file='lrmask_dil_wd/M_mask_holes_filled_label3.nii.gz')
    maths.run()

    # recombine new L, R, and M mask files
    anatfile_left = 'lrmask_dil_wd/L_mask_holes_filled.nii.gz'
    anatfile_right = 'lrmask_dil_wd/R_mask_holes_filled_label2.nii.gz'
    anatfile_mid = 'lrmask_dil_wd/M_mask_holes_filled_label3.nii.gz'
    maths = fsl.ImageMaths(in_file=anatfile_left, op_string='-add {}'.format(anatfile_right),
                           out_file='lrmask_dil_wd/recombined_mask_LR.nii.gz')
    maths.run()

    maths = fsl.ImageMaths(in_file=anatfile_mid, op_string='-add lrmask_dil_wd/recombined_mask_LR.nii.gz',
                           out_file='lrmask_dil_wd/dilated_LRmask.nii.gz')
    maths.run()

    ## Fix incorrect values resulting from recombining dilated components
    orig_LRmask_img = nib.load('LRmask.nii.gz')
    orig_LRmask_data = orig_LRmask_img.get_fdata()

    fill_LRmask_img = nib.load('lrmask_dil_wd/dilated_LRmask.nii.gz')
    fill_LRmask_data = fill_LRmask_img.get_fdata()

    # Flatten numpy arrays
    orig_LRmask_data_2D = orig_LRmask_data.reshape((182, 39676), order='C')
    orig_LRmask_data_1D = orig_LRmask_data_2D.reshape(7221032, order='C')

    fill_LRmask_data_2D = fill_LRmask_data.reshape((182, 39676), order='C')
    fill_LRmask_data_1D = fill_LRmask_data_2D.reshape(7221032, order='C')

    # grab index values of voxels with a value greater than 2.0 in filled L/R mask
    voxel_check = np.where(fill_LRmask_data_1D > 2.0)

    # Replace possible overlapping label values with corresponding label values from initial mask
    for i in voxel_check[:]:
        fill_LRmask_data_1D[i] = orig_LRmask_data_1D[i]

    # reshape numpy array
    fill_LRmask_data_2D = fill_LRmask_data_1D.reshape((182, 39676), order='C')
    fill_LRmask_data_3D = fill_LRmask_data_2D.reshape((182, 218, 182), order='C')

    # save new numpy array as image
    empty_header = nib.Nifti1Header()
    out_img = nib.Nifti1Image(fill_LRmask_data_3D, orig_LRmask_img.affine, empty_header)
    out_fpath = os.path.join(sub_LRmask_dir, 'LRmask_dil.nii.gz')
    nib.save(out_img, out_fpath)

    #remove working directory with intermediate outputs
    #shutil.rmtree('lrmask_dil_wd')

    return out_fpath


def ensure_dict_has(a_dict, a_key, new_value):
    """
    :param a_dict: Dictionary (any)
    :param a_key: Object which will be a key in a_dict
    :param new_value: Object to become the value mapped to a_key in a_dict
                      unless a_key is already mapped to a value
    :return: a_dict, but with a_key mapped to some value
    """
    if not dict_has(a_dict, a_key):
        a_dict[a_key] = new_value
    return a_dict


def ensure_prefixed(label, prefix):
    """ 
    :param label: String to check whether it starts with prefix
    :param prefix: String that should be a substring at the beginning of label
    :return: label, but guaranteed to start with prefix
    """
    return label if label[:len(prefix)] == prefix else prefix + label


def exit_with_time_info(start_time, exit_code=0):
    """
    Terminate the pipeline after displaying a message showing how long it ran
    :param start_time: datetime.datetime object of when the script started
    :param exit_code: exit code
    """
    print("The pipeline for this subject took this long to run {}: {}"
          .format("successfully" if exit_code == 0 else "and then crashed",
                  datetime.now() - start_time))
    sys.exit(exit_code)


def extract_from_json(json_path):
    """
    :param json_path: String, a valid path to a real readable .json file
    :return: Dictionary, the contents of the file at json_path
    """
    with open(json_path, "r") as infile:
        return json.load(infile)


def get_and_make_preBIBSnet_work_dirs(j_args):
    """ 
    :param j_args: Dictionary containing all args from parameter .JSON file
    :return: Dictionary mapping j_args[preBIBSnet] dir keys to preBIBSnet
             subdirectories and "avg" to this dictionary:
             {"T?w_input": Lists (possibly empty) of T?w img file path strings
              "T?w_avg": Strings, average T?w output file paths}
    """
    # Get subject ID, session, and directory of subject's BIDS-valid input data
    sub_ses = get_subj_ID_and_session(j_args)  # subj_ID, session = 

    # Get and make working directories to run pre-BIBSnet processing in
    preBIBSnet_paths = {"parent": os.path.join(
                            j_args["optional_out_dirs"]["preBIBSnet"], *sub_ses
                        )}
    for jarg, work_dirname in j_args["preBIBSnet"].items():

        # Just get the preBIBSnet parameters that are subdirectories
        split = jarg.split("_")
        if split[-1] == "dir":

            # Build path to, and make, preBIBSnet working directories
            preBIBSnet_paths[split[0]] = os.path.join(
                preBIBSnet_paths["parent"], work_dirname
            )
            os.makedirs(preBIBSnet_paths[split[0]], exist_ok=True)
            # os.chmod(preBIBSnet_paths[split[0]], 0o775)

    # Build paths to BIDS anatomical input images and (averaged, 
    # nnU-Net-renamed) output images
    preBIBSnet_paths["avg"] = dict()
    for t in (1, 2):
        preBIBSnet_paths["avg"]["T{}w_input".format(t)] = list()
        for eachfile in glob(os.path.join(j_args["common"]["bids_dir"],
                                          *sub_ses, "anat", "*T{}w*.nii.gz"
                                                            .format(t))):
            preBIBSnet_paths["avg"]["T{}w_input".format(t)].append(eachfile)
        avg_img_name = "{}_000{}{}".format("_".join(sub_ses), t-1, ".nii.gz")
        preBIBSnet_paths["avg"]["T{}w_avg".format(t)] = os.path.join(  
            preBIBSnet_paths["averaged"], avg_img_name  
        )  
  
        # Get paths to, and make, cropped image subdirectories  
        crop_dir = os.path.join(preBIBSnet_paths["cropped"], "T{}w".format(t))  
        preBIBSnet_paths["crop_T{}w".format(t)] = os.path.join(crop_dir,  
                                                               avg_img_name)  
        os.makedirs(crop_dir, exist_ok=True)
    return preBIBSnet_paths


def get_default_ext_command(cmd_name):
    """
    Try to get valid path to external software command file without user input
    :param cmd_name: String naming the executable command file
    :return: String, path to the command if the user has the command alias in
             their .bashrc / $PATH; otherwise None
    """
    try:  # If the command path is already defined, then use it
        cmd = subprocess.check_output(("which", cmd_name)
                                      ).decode("utf-8").split()[-1]
    except subprocess.CalledProcessError:
        cmd = None
    return cmd


def get_id_to_region_mapping(mapping_file_name, separator=None):
    """
    Author: Paul Reiners
    Create a map from region ID to region name from a from a FreeSurfer-style
    look-up table. This function parses a FreeSurfer-style look-up table. It
    then returns a map that maps region IDs to their names.
    :param mapping_file_name: String, the name or path to the look-up table
    :param separator: String delimiter separating parts of look-up table lines
    :return: Dictionary, a map from the ID of a region to its name
    """
    with open(mapping_file_name, 'r') as infile:
        lines = infile.readlines()

    id_to_region = {}
    for line in lines:
        line = line.strip()
        if line.startswith('#') or line == '':
            continue
        if separator:
            parts = line.split(separator)
        else:
            parts = line.split()
        region_id = int(parts[0])
        region = parts[1]
        id_to_region[region_id] = region
    return id_to_region


def get_optional_args_in(a_dict):
    """
    :param a_dict: Dictionary with validated parameters,
                   all of which are used by this function
    :return: List of most a_dict optional arguments and their values
    """
    optional_args = list()
    for arg in a_dict.keys():
        if a_dict[arg]:
            optional_args.append(as_cli_arg(arg))
            if isinstance(a_dict[arg], list):
                for el in a_dict[arg]:
                    optional_args.append(str(el))
            elif not isinstance(a_dict[arg], bool):
                optional_args.append(str(a_dict[arg]))
    return optional_args


def get_stage_name(stage_fn):
    """ 
    :param stage_fn: Function to run one stage of CABINET. Its name must start
                     with "run_", e.g. "run_nibabies" or "run_preBIBSnet"
    :return: String naming the CABINET stage to run
    """
    return stage_fn.__name__[4:]


def get_sub_base(j_args, run_num=None):
    """
    :param j_args: Dictionary containing all args from parameter .JSON file
    :param run_num: Whole number as an int or string defining which run this is
    :return: String identifying a subject, session, task, and maybe run
    """
    parts = [get_subj_ses(j_args), "task-" + j_args["common"]["task_id"]]
    if run_num is not None:
        parts.append("run-{}".format(run_num))
    return "_".join(parts)


def get_subj_ID_and_session(j_args):
    """
    :param j_args: Dictionary containing all args from parameter .JSON file
    :return: List of 2 strings (subject ID and session from parameter file,
             with their correct "sub-" and "ses-" prefixes) if the parameter
             file has a session, otherwise just with the prefixed subject ID
    """ 
    sub = ensure_prefixed(j_args["common"]["participant_label"], "sub-")
    return [sub, ensure_prefixed(j_args["common"]["session"], "ses-")
            ] if j_args["common"]["session"] else [sub]


def get_subj_ses(j_args):
    """
    :param j_args: Dictionary containing all args from parameter .JSON file
    :return: String combining subject ID and session from parameter file
    """
    return "_".join(get_subj_ID_and_session(j_args))


def glob_and_copy(dest_dirpath, *path_parts_to_glob):
    """
    Collect all files matching a glob string, then copy those files
    :param dest_dirpath: String, a valid path of a directory to copy files into
    :param path_parts_to_glob: Unpacked list of strings which join to form a
                               glob string of a path to copy files from
    """
    for file_src in glob(os.path.join(*path_parts_to_glob)):
        shutil.copy(file_src, dest_dirpath)


def log_stage_finished(stage_name, event_time, logger):
    """
    Print and return a string showing how much time has passed since the
    current running script reached a certain part of its process
    :param stage_name: String, name of event that just finished
    :param stage_start: datetime object representing when {stage_name} started
    :return: String with an easily human-readable message showing how much time
             has passed since {stage_start} when {stage_name} started.
    """
    logger.info("{0} finished. Time elapsed since {0} started: {1}"
                .format(stage_name, datetime.now() - event_time))


def make_given_or_default_dir(dirs_dict, dirname_key, default_dirpath):
    """
    :param dirs_dict: Dictionary which must map dirname_key to a valid path
    :param dirname_key: String which dirs_dict must map to a valid path
    :param default_dirpath: String, valid directory path to map dirname_key to
                            unless dirname_key's already mapped to another path
    :return: dirs_dict, but with dirname_key mapped to a valid directory path
    """
    dirs_dict = ensure_dict_has(dirs_dict, dirname_key, default_dirpath)
    os.makedirs(dirs_dict[dirname_key], exist_ok=True)
    return dirs_dict


def optimal_realigned_imgs(xfm_imgs_non_ACPC, xfm_imgs_ACPC_and_reg, j_args, logger):
    """
    Check whether the cost function shows that only the registration-T2-to-T1
    or the ACPC-alignment-and-T2-to-T1-registration is better (check whether
    ACPC alignment improves the T2-to-T1 registration; compare the T2-to-T1
    with and without first doing the ACPC registration)
    :param j_args:
    :param logger: logging.Logger object to raise warning
    """
    sub_ses = get_subj_ID_and_session(j_args)
    msg = "Using {} T2w-to-T1w registration for resizing.\nT1w: {}\nT2w: {}"
    if calculate_eta(xfm_imgs_non_ACPC) > calculate_eta(xfm_imgs_ACPC_and_reg):
        optimal_resize = xfm_imgs_non_ACPC
        logger.info(msg.format("only", optimal_resize["T1w"],
                               optimal_resize["T2w"]))  # TODO Verify that these print the absolute path
    else:
        optimal_resize = xfm_imgs_ACPC_and_reg
        logger.info(msg.format("ACPC and", optimal_resize["T1w"],
                               optimal_resize["T2w"]))  # TODO Verify that these print the absolute path

    # Create symlinks with the same name regardless of which is chosen, so 
    # postBIBSnet can use the correct/chosen .mat file
    concat_mat = optimal_resize["T1w_crop2BIBS_mat"]
    # TODO Rename T2w_crop2BIBS.mat to T2w_crop_to_T1w_to_BIBS.mat or something
    out_mat_fpath = os.path.join(  # TODO Pass this in (or out) from the beginning so we don't have to build the path twice (once here and once in postBIBSnet)
        j_args["optional_out_dirs"]["postBIBSnet"],
        *sub_ses, "preBIBSnet_" + os.path.basename(concat_mat)
    )
    """
    print("\nNow linking {0} to {1}\n{0} does {2}exist\n{1} does {3}exist\n".format(concat_mat, out_mat_fpath, "" if os.path.exists(concat_mat) else "not ", "" if os.path.exists(out_mat_fpath) else "not "))
    """
    if not os.path.exists(out_mat_fpath):
        os.symlink(concat_mat, out_mat_fpath)
    return optimal_resize
                                       

def register_and_average_files(input_file_paths, output_file_path):
    reference = input_file_paths[0]
    if len(input_file_paths) > 1:
        registered_files = register_files(input_file_paths, reference)

        create_avg_image(output_file_path, registered_files)
    else:
        shutil.copyfile(reference, output_file_path)


def register_files(input_file_paths, reference):
    registered_files = [reference]
    flt = fsl.FLIRT(bins=640, cost_func='mutualinfo')
    flt.inputs.reference = reference
    flt.inputs.output_type = "NIFTI_GZ"
    for structural in input_file_paths[1:]:
        flt.inputs.in_file = structural
        print(flt.cmdline)
        out_index = flt.cmdline.find('-out')
        start_index = out_index + len('-out') + 1
        end_index = flt.cmdline.find(' ', start_index)
        out = flt.cmdline[start_index:end_index]
        registered_files.append(out)
        res = flt.run()
        stderr = res.runtime.stderr
        if stderr:
            err_msg = f'flirt error message: {stderr}'
            raise RuntimeError(err_msg)
    return registered_files
    

def registration_T2w_to_T1w(j_args, logger, xfm_vars, reg_input_var, acpc):
    """
    T2w to T1w registration for use in preBIBSnet
    :param j_args: Dictionary containing all args from parameter .JSON file
    :param logger: logging.Logger object to show messages and raise warnings
    :param xfm_vars: Dictionary containing paths to files used in registration
    :param reg_input_var: String naming the key in xfm_vars mapped to the path
                          to the image to use as an input for registration
    :return: Dictionary mapping "T1w" and "T2w" to their respective newly
             registered image file paths
    """
    # String naming the key in xfm_vars mapped to the path
    # to the image to use as an input for registration
<<<<<<< HEAD
    # reg_input_var = "reg_input_T{}w_img"
    logger.info("Input images for registration:\nT1w: {}\nT2w: {}"
=======
    logger.info("Input images for T1w registration:\nT1w: {}\nT2w: {}"
>>>>>>> 5c2d3a34
                .format(xfm_vars[reg_input_var.format(1)],
                        xfm_vars[reg_input_var.format(2)]))

    # Define paths to registration output matrices and images
    registration_outputs = {"cropT1tocropT1": xfm_vars["ident_mx"],
                            "cropT2tocropT1": os.path.join(xfm_vars["out_dir"], "cropT2tocropT1.mat")}

    """
    ACPC Order:
    1. T1w Save cropped and aligned T1w image 
    2. T2w Make T2w-to-T1w matrix

    NonACPC Order:
    1. T1w Make transformed
    2. T2w Make T2w-to-T1w matrix
    3. T2w Make transformed
    """
    nonACPC_xfm_params_T = dict()
    for t in (1, 2):
        # Define paths to registration output files
        registration_outputs["T{}w_crop2BIBS_mat".format(t)] = os.path.join(
            xfm_vars["out_dir"], "crop_T{}w_to_BIBS_template.mat".format(t)
        )
        registration_outputs["T{}w".format(t)] = xfm_vars["output_T{}w_img".format(t)]
        registration_outputs["T{}w_to_BIBS".format(t)] = os.path.join(
            xfm_vars["out_dir"], "T{}w_to_BIBS.nii.gz".format(t)
        )

<<<<<<< HEAD
        if t == 2:  # Make T2w-to-T1w matrix
            run_FSL_sh_script(j_args, logger, "flirt",
                            "-ref", xfm_vars[reg_input_var.format(1)],
                            "-in", xfm_vars[reg_input_var.format(2)],
                            "-omat", registration_outputs["cropT2tocropT1"],
                            "-out", registration_outputs["T2w"],
                            '-cost', 'mutualinfo',
                            '-searchrx', '-15', '15', '-searchry', '-15', '15',
                            '-searchrz', '-15', '15', '-dof', '6')  # Added changes suggested by Luci on 2022-03-30

        elif acpc:  # Save cropped and aligned T1w image 
            shutil.copy2(xfm_vars[reg_input_var.format(1)],
                         registration_outputs["T1w"])

        # Make transformed T1ws and T2ws
        if not acpc:  # TODO Should this go in its own function?
            run_FSL_sh_script(  # TODO Should the output image even be created here, or during applywarp?
                j_args, logger, "flirt",
                "-in", xfm_vars[reg_input_var.format(t)] if t == 1 else registration_outputs["T2w"],  # Input: Cropped image
                "-ref", xfm_vars["ref_img"].format(t),
                "-applyisoxfm", xfm_vars["resolution"],
                "-init", xfm_vars["ident_mx"], # registration_outputs["cropT{}tocropT1".format(t)],
                "-o", registration_outputs["T{}w_to_BIBS".format(t)], # registration_outputs["T{}w".format(t)],  # TODO Should we eventually exclude the (unneeded?) -o flags?
                "-omat", registration_outputs["T{}w_crop2BIBS_mat".format(t)]
            )
=======
        # Define parameters in FSL commands making transformed images
        nonACPC_xfm_params_T[t] = (
            j_args, logger, "flirt",
            "-in", (xfm_vars[reg_input_var.format(t)] if t == 1
                    else registration_outputs["T2w"]),  # Input: Cropped image
            "-ref", xfm_vars["ref_ACPC"].format(1),
            "-applyisoxfm", xfm_vars["resolution"],
            "-init", xfm_vars["ident_mx"], # registration_outputs["cropT{}tocropT1".format(t)],
            "-o", registration_outputs["T{}w_to_BIBS".format(t)], # registration_outputs["T{}w".format(t)],  # TODO Should we eventually exclude the (unneeded?) -o flags?
            "-omat", registration_outputs["T{}w_crop2BIBS_mat".format(t)]
        )

    # Make transformed T1w image
    if acpc:
        shutil.copy2(xfm_vars[reg_input_var.format(1)],
                     registration_outputs["T1w"])
    else:
        run_FSL_sh_script(*nonACPC_xfm_params_T[1])

    # Make transformed T2w image
    run_FSL_sh_script(j_args, logger, "flirt",
                      "-ref", xfm_vars[reg_input_var.format(1)],
                      "-in", xfm_vars[reg_input_var.format(2)],
                      "-omat", registration_outputs["cropT2tocropT1"],
                      "-out", registration_outputs["T2w"],
                      '-cost', 'mutualinfo',
                      '-searchrx', '-15', '15', '-searchry', '-15', '15',
                      '-searchrz', '-15', '15', '-dof', '6')
    if not acpc:
        run_FSL_sh_script(*nonACPC_xfm_params_T[2])

>>>>>>> 5c2d3a34
    # pdb.set_trace()  # TODO Add "debug" flag?
    return registration_outputs


def reshape_volume_to_array(array_img):
    """ 
    :param array_img: nibabel.Nifti1Image (or Nifti2Image?)
    :return: numpy.ndarray (?), array_img's data matrix but flattened
    """
    image_data = array_img.get_fdata()
    return image_data.flatten()


def resize_images(cropped_imgs, output_dir, ref_image, ident_mx,
                  crop2full, averaged_imgs, j_args, logger):
    """
    Resize the images to match the dimensions of images trained in the model,
    and ensure that the first image (presumably a T1) is co-registered to the
    second image (presumably a T2) before resizing. Use multiple alignments
    of both images, and return whichever one is better (higher eta squared)
    :param cropped_imgs: Dictionary mapping ints, (T) 1 or 2, to strings (valid
                         paths to existing image files to resize)
    :param output_dir: String, valid path to a dir to save resized images into
    :param ref_images: Dictionary mapping string keys to valid paths to real
                       image file strings for "ACPC" (alignment) and (T2-to-T1)
                       "reg"(istration) for flirt to use as a reference image.
                       The ACPC string has a "{}" in it to represent (T) 1 or 2
    :param ident_mx: String, valid path to existing identity matrix .mat file
    :param crop2full: String, valid path to existing crop2full.mat file
    :param averaged_imgs: Dictionary mapping ints, (T) 1 or 2, to strings
                          (valid paths to existing image files to resize)
    :param j_args: Dictionary containing all args from parameter .JSON file
    :param logger: logging.Logger object to show messages and raise warnings
    """
    # Build dictionaries of variables used for image transformations with and
    # without ACPC alignment
    xfm_non_ACPC_vars = {"out_dir": os.path.join(output_dir, "xfms"),
                         "resolution": "1", "ident_mx": ident_mx,
                         "ref_img": ref_image}
    xfm_ACPC_vars = xfm_non_ACPC_vars.copy()
    xfm_ACPC_vars["out_dir"] = os.path.join(output_dir, "ACPC_align")
    out_var = "output_T{}w_img"
    reg_in_var = "reg_input_T{}w_img"

    for t, crop_img_path in cropped_imgs.items():
        img_ext = split_2_exts(crop_img_path)[-1]

        # Non-ACPC input to registration
        # for keyname in ("crop_", "reg_input_"):
<<<<<<< HEAD
        
        xfm_non_ACPC_vars["crop_T{}w_img".format(t)] = crop_img_path  # TODO This may be unused
=======
        xfm_non_ACPC_vars["crop_T{}w_img".format(t)] = crop_img_path  # TODO This variable appears to be unused for non-ACPC
>>>>>>> 5c2d3a34
        xfm_non_ACPC_vars[reg_in_var.format(t)] = crop_img_path

        # Non-ACPC outputs to registration
        outfname = "T{}w_registered_to_T1w".format(t) + img_ext
        xfm_non_ACPC_vars[out_var.format(t)] = os.path.join(
            xfm_non_ACPC_vars["out_dir"], outfname
        )

        # ACPC inputs to align and registration
        xfm_ACPC_vars["crop_T{}w_img".format(t)] = crop_img_path
        xfm_ACPC_vars[reg_in_var.format(t)] = os.path.join(
            xfm_ACPC_vars["out_dir"], "ACPC_aligned_T{}w".format(t) + img_ext
        )
        xfm_ACPC_vars[out_var.format(t)] = os.path.join(
            xfm_ACPC_vars["out_dir"], "ACPC_" + outfname
        )

    if j_args["common"]["verbose"]:
        msg_xfm = "Arguments for {}ACPC image transformation:\n{}"
        logger.info(msg_xfm.format("non-", xfm_non_ACPC_vars))
        logger.info(msg_xfm.format("", xfm_ACPC_vars))

    # Make output directories for transformed images
    for each_xfm_vars_dict in (xfm_non_ACPC_vars, xfm_ACPC_vars):
        os.makedirs(each_xfm_vars_dict["out_dir"], exist_ok=True)

    xfm_imgs_non_ACPC = registration_T2w_to_T1w(
        j_args, logger, xfm_non_ACPC_vars, reg_in_var, acpc=False
    )

    # Do direct T1w-T2w alignment
    for t in (1, 2):

        # Run ACPC alignment
        xfm_ACPC_vars["mats_T{}w".format(t)] = align_ACPC_1_img(
            j_args, logger, xfm_ACPC_vars, crop2full[t], reg_in_var, t,
            averaged_imgs["T{}w_avg".format(t)]
        )

    # T1w-T2w alignment of ACPC-aligned images
    xfm_ACPC_and_registered_imgs = registration_T2w_to_T1w(
        j_args, logger, xfm_ACPC_vars, reg_in_var, acpc=True
    )

    # TODO End function here and start a new function below? Maybe put everything above in "register_all_preBIBSnet_imgs" and everything below in "apply_final_preBIBSnet_xfm" ?

    # ACPC
    preBIBS_ACPC_out = dict()
    preBIBS_nonACPC_out = dict()
    for t in (1, 2):
        preBIBS_ACPC_out["T{}w".format(t)] = os.path.join(
            xfm_ACPC_vars["out_dir"],
            "preBIBSnet_final_000{}.nii.gz".format(t-1)
        )

        # Concatenate rigidbody2acpc.mat and registration (identity/cropT2tocropT1.mat)
        # First concatenate rigidbody2acpc with registration, then concatenate
        # the output .mat with the template
        acpc2rigidbody = xfm_ACPC_vars["mats_T{}w".format(t)]["acpc2rigidbody"]
        to_rigidbody_final_mat = os.path.join(xfm_ACPC_vars["out_dir"], 
                                              "T2w_to_rigidbody.mat"
                                              ) if t == 2 else acpc2rigidbody
        # final_mat differs between T1w and T2w because T2w has to go into T1w
        # space before ACPC and T1w does not 
        if t == 2:
            run_FSL_sh_script( 
                j_args, logger, "convert_xfm", "-omat", to_rigidbody_final_mat,
                "-concat", xfm_ACPC_and_registered_imgs["cropT{}tocropT1".format(t)],
                acpc2rigidbody
            )

        crop2BIBS_mat_symlink = os.path.join(xfm_ACPC_vars["out_dir"],
                                     "crop_T{}w_to_BIBS_template.mat".format(t))
        if not os.path.exists(crop2BIBS_mat_symlink):
            os.symlink(to_rigidbody_final_mat, crop2BIBS_mat_symlink)
        preBIBS_ACPC_out["T{}w_crop2BIBS_mat".format(t)] = crop2BIBS_mat_symlink

        # Do the applywarp FSL command from align_ACPC_1_img (for T1w and T2w, for ACPC)
        # applywarp output is optimal_realigned_imgs input
        # Apply registration and ACPC alignment to the T1ws and the T2ws
        run_FSL_sh_script(j_args, logger, "applywarp", "--rel", 
<<<<<<< HEAD
                          "--interp=spline", "-i", averaged_imgs["T{}w_avg".format(t)],  # TODO Why is it still using the cropped image? Is averaged_imgs not defined properly? No, I think that just confused a couple commands # TODO
                          "-r", xfm_ACPC_vars["ref_img"].format(t),
=======
                          "--interp=spline", "-i", averaged_imgs["T{}w_avg".format(t)],
                          "-r", xfm_ACPC_vars["ref_ACPC"].format(t),
>>>>>>> 5c2d3a34
                          "--premat=" + crop2BIBS_mat_symlink, # preBIBS_ACPC_out["T{}w_crop2BIBS_mat".format(t)],
                          "-o", preBIBS_ACPC_out["T{}w".format(t)])
        # pdb.set_trace()  # TODO Add "debug" flag?

    # Non-ACPC  # TODO MODULARIZE (put this into a function and call it once for ACPC and once for non to eliminate redundancy)
        preBIBS_nonACPC_out["T{}w".format(t)] = os.path.join(
            xfm_non_ACPC_vars["out_dir"],
            "preBIBSnet_final_000{}.nii.gz".format(t-1)
        )
        
        # Do convert_xfm to combine 2 .mat files (non-ACPC
        # registration_T2w_to_T1w's cropT2tocropT1.mat, and then non-ACPC
        # registration_T2w_to_T1w's crop_T1_to_BIBS_template.mat)
        preBIBS_nonACPC_out["T{}w_crop2BIBS_mat".format(t)] = os.path.join(
            xfm_non_ACPC_vars["out_dir"], "crop_T{}w_to_BIBS_template.mat".format(t)
        )
        full2cropT1w_mat = os.path.join(xfm_non_ACPC_vars["out_dir"],
                                        "full2cropT1w.mat")
        run_FSL_sh_script( 
            j_args, logger, "convert_xfm",
            "-omat", full2cropT1w_mat,
            "-concat", xfm_ACPC_vars["mats_T{}w".format(t)]["full2crop"], 
            xfm_imgs_non_ACPC["cropT{}tocropT1".format(t)]
        )
        run_FSL_sh_script( 
            j_args, logger, "convert_xfm",
            "-omat", preBIBS_nonACPC_out["T{}w_crop2BIBS_mat".format(t)],
            "-concat", full2cropT1w_mat, # xfm_imgs_non_ACPC["cropT{}tocropT1".format(t)],
            xfm_imgs_non_ACPC["T{}w_crop2BIBS_mat".format(t)]
        )
        # Do the applywarp FSL command from align_ACPC_1_img (for T2w and not T1w, for non-ACPC)
        # applywarp output is optimal_realigned_imgs input
        # Apply registration to the T1ws and the T2ws
        run_FSL_sh_script(j_args, logger, "applywarp", "--rel",
                          "--interp=spline", "-i", averaged_imgs["T{}w_avg".format(t)], # cropped_imgs[t],
                          "-r", xfm_non_ACPC_vars["ref_img"].format(t),
                          "--premat=" + preBIBS_nonACPC_out["T{}w_crop2BIBS_mat".format(t)],  # full2BIBS_mat, # 
                          "-o", preBIBS_nonACPC_out["T{}w".format(t)])

    # Outputs: 1 .mat file for ACPC and 1 for non-ACPC (only retain the -to-T1w .mat file after this point)

    # Return the best of the 2 resized images
    # pdb.set_trace()  # TODO Add "debug" flag?
    return optimal_realigned_imgs(preBIBS_nonACPC_out,
                                  preBIBS_ACPC_out, j_args, logger)
  

def run_FSL_sh_script(j_args, logger, fsl_fn_name, *fsl_args):
    """
    Run any FSL function in a Bash subprocess, unless its outputs exist and the
    parameter file said not to overwrite outputs
    :param j_args: Dictionary containing all args from parameter .JSON file
    :param logger: logging.Logger object to show messages and raise warnings
    :param fsl_fn_name: String naming the FSL function which is an
                        executable file in j_args[common][fsl_bin_path]
    """
    # TODO Run FSL commands using the Python fsl.ImageMaths /etc functions instead of subprocess

    # FSL command to (maybe) run in a subprocess
    to_run = [os.path.join(j_args["common"]["fsl_bin_path"], fsl_fn_name)
              ] + [str(f) for f in fsl_args]

    # If the output image(s) exist(s) and j_args[common][overwrite] is False,
    # then skip the entire FSL command and tell the user
    outputs = list()
    skip_cmd = False
    if not j_args["common"]["overwrite"]:
        for i in range(len(to_run)):
            if to_run[i].strip('-') in ("o", "omat", "out", "m"):  # -m to skip robustFOV
                outputs.append(to_run[i + 1])
        if outputs and all([os.path.exists(output) for output in outputs]):
            skip_cmd = True
    if skip_cmd:
        if j_args["common"]["verbose"]:
            logger.info("Skipping FSL {} command because its output image(s) "
                        "listed below exist(s) and overwrite=False.\n{}"
                        .format(fsl_fn_name, "\n".join(outputs)))

    # Otherwise, just run the FSL command
    else:
        if j_args["common"]["verbose"]:
            logger.info("Now running FSL command:\n{}"
                        .format(" ".join(to_run)))
        subprocess.check_call(to_run)

    # pdb.set_trace()  # TODO Add "debug" flag?


def run_all_stages(all_stages, start, end, params_for_every_stage, logger):
    """
    Run stages sequentially, starting and ending at stages specified by user
    :param all_stages: List of functions in order where each runs one stage
    :param start: String naming the first stage the user wants to run
    :param end: String naming the last stage the user wants to run
    :param params_for_every_stage: Dictionary of all args needed by each stage
    :param logger: logging.Logger object to show messages and raise warnings
    """
    running = False
    for stage in all_stages:
        name = get_stage_name(stage)
        if name == start:
            running = True
        if running:
            stage_start = datetime.now()
            stage(params_for_every_stage, logger)
            log_stage_finished(name, stage_start, logger)
        if name == end:
            running = False


def split_2_exts(a_path):
    """
    :param path: String, a file path with two extensions (like ".dscalar.nii")
    :return: Tuple of 2 strings, the extensionless path and the 2 extensions
    """
    base, ext2 = os.path.splitext(a_path)
    base, ext1 = os.path.splitext(base)
    return base, ext1 + ext2
                    

def valid_float_0_to_1(val):
    """
    :param val: Object to check, then throw an error if it is invalid
    :return: val if it is a float between 0 and 1 (otherwise invalid)
    """
    return validate(val, lambda x: 0 <= float(x) <= 1, float,
                    "{} is not a number between 0 and 1")


def valid_output_dir(path):
    """
    Try to make a folder for new files at path; throw exception if that fails
    :param path: String which is a valid (not necessarily real) folder path
    :return: String which is a validated absolute path to real writeable folder
    """
    return validate(path, lambda x: os.access(x, os.W_OK),
                    valid_readable_dir, "Cannot create directory at {}",
                    lambda y: os.makedirs(y, exist_ok=True))


def valid_output_dir_or_none(path):
    """
    Try to make a folder for new files at path, unless "path" is just False.
    Throw exception if that fails
    :param path: String which should be either a valid (not necessarily real)
                 folder path or None
    :return: Either None or a validated absolute path to real writeable folder
    """
    return path if path is None else valid_output_dir(path)


def valid_positive_float(to_validate):
    """
    Throw argparse exception unless to_validate is a positive float
    :param to_validate: Object to test whether it is a positive float
    :return: to_validate if it is a positive float
    """
    return validate(to_validate, lambda x: float(x) >= 0, float,
                    "{} is not a positive number")


def valid_readable_dir(path):
    """
    :param path: Parameter to check if it represents a valid directory path
    :return: String representing a valid directory path
    """
    return validate(path, os.path.isdir, valid_readable_file,
                    "Cannot read directory at '{}'")


def valid_readable_file(path):
    """
    Throw exception unless parameter is a valid readable filepath string. Use
    this, not argparse.FileType("r") which leaves an open file handle.
    :param path: Parameter to check if it represents a valid filepath
    :return: String representing a valid filepath
    """
    return validate(path, lambda x: os.access(x, os.R_OK),
                    os.path.abspath, "Cannot read file at '{}'")


def valid_readable_json(path):
    """
    :param path: Parameter to check if it represents a valid .json file path
    :return: String representing a valid .json file path
    """
    return validate(path, lambda _: os.path.splitext(path)[-1] == ".json",
                    valid_readable_file,
                    "'{}' is not a path to a readable .json file")


def valid_subj_ses(in_arg, pfx, name): 
    """
    :param in_arg: Object to check if it is a valid subject ID or session name
    :param pfx: String that's the prefix to an ID; "sub-" or "ses-"
    :param name: String describing what in_arg should be (e.g. "subject")
    :return: True if in_arg is a valid subject ID or session name; else False
    """
    return validate(in_arg, always_true, lambda x: ensure_prefixed(x, pfx),
                    "'{}'" + " is not a valid {}".format(name))


def valid_template_filename(fname):
    """
    :param fname: Parameter to check if it represents a .fsf file name
    :return: String representing the .fsf file name
    """
    return validate(fname, lambda x: os.path.splitext(x)[-1] == ".fsf",
                    lambda y: y, "'{}' is not an .fsf file name")


# TODO Use --clean-env flag to prevent contamination of any Singularity run by outside environment variables
#   https://3.basecamp.com/5032058/buckets/21517584/messages/4545156874


def valid_time_str(in_arg):
    """
    :param in_arg: Object to check if it's a time string in the HH:MM:SS format
    :return: True if in_arg is a time limit string in that format; else False
    """
    try:
        split = in_arg.split(":")
        assert len(split) == 3
        for each_num in split:
            assert each_num.isdigit()
            assert int(each_num) >= 0
        return in_arg
    except (TypeError, AssertionError, ValueError):
        raise argparse.ArgumentTypeError("'{}' is not a valid time string"
                                         .format(in_arg))


def valid_whole_number(to_validate):
    """
    Throw argparse exception unless to_validate is a positive integer
    :param to_validate: Object to test whether it is a positive integer
    :return: to_validate if it is a positive integer
    """
    return validate(to_validate, lambda x: int(x) >= 0, int,
                    "{} is not a positive integer")


def validate(to_validate, is_real, make_valid, err_msg, prepare=None):
    """
    Parent/base function used by different type validation functions. Raises an
    argparse.ArgumentTypeError if the input object is somehow invalid.
    :param to_validate: String to check if it represents a valid object 
    :param is_real: Function which returns true iff to_validate is real
    :param make_valid: Function which returns a fully validated object
    :param err_msg: String to show to user to tell them what is invalid
    :param prepare: Function to run before validation
    :return: to_validate, but fully validated
    """
    try:
        if prepare:
            prepare(to_validate)
        assert is_real(to_validate)
        return make_valid(to_validate)
    except (OSError, TypeError, AssertionError, ValueError,
            argparse.ArgumentTypeError):
        raise argparse.ArgumentTypeError(err_msg.format(to_validate))


def validate_parameter_types(j_args, j_types, param_json, parser, stage_names):
    """
    Verify that every parameter in j_args is the correct data-type and the 
    right kind of value. If any parameter is invalid, crash with an error.
    :param j_args: Dictionary containing all args from parameter .JSON file
    :param j_types: Dictionary mapping every argument in j_args to its type
    :param param_json: String, path to readable .JSON file with all parameters
    :param parser: argparse.ArgumentParser to raise error if anything's invalid
    :param stage_names: List of strings; each names a stage to run
    """
    # Define functions to validate arguments of each data type
    type_validators = {"bool": bool, "int": int,
                       "existing_directory_path": valid_readable_dir,
                       "existing_file_path": valid_readable_file,
                       "existing_json_file_path": valid_readable_json,
                       "float_0_to_1": valid_float_0_to_1,
                       "new_directory_path": valid_output_dir,
                       "new_file_path": always_true,  # TODO Make "valid_output_filename" function to ensure that filenames don't have spaces or slashes, and maaaaybe to ensure that the new file's parent directory exists?
                       "optional_new_dirpath": valid_output_dir_or_none,
                       "optional_real_dirpath": valid_output_dir_or_none,
                       "positive_float": valid_positive_float,
                       "positive_int": valid_whole_number, 
                       "str": always_true}

    required_for_stage = {
        "nibabies": ["cifti_output", "fd_radius", "work_dir"],
        "XCPD": ["cifti", "combineruns", "fd_thresh",
                 "head_radius", "input_type"]
    }

    # Get a list of all stages after the last stage to run
    after_end = stage_names[stage_names.index(j_args["stage_names"]["end"])+1:]

    # Verify parameters in each section
    to_delete = list()
    for section_name, section_dict in j_types.items():

        # Skip the j_args sections for stages not being run
        if section_name in stage_names and section_name in after_end:
            if section_name in j_args:
                to_delete.append(section_name)

        # Only include resource_management if we're in SLURM/SBATCH job(s)
        elif not (section_name == "resource_management"
                  and not j_args["meta"]["slurm"]):

            # Validate every parameter in the section
            for arg_name, arg_type in section_dict.items():

                # Ignore XCP-D and nibabies parameters that are null
                arg_value = j_args[section_name][arg_name]
                if not (arg_value is None and
                        section_name in ("nibabies", "XCPD") and
                        arg_value not in required_for_stage[section_name]):
                    validate_1_parameter(j_args, arg_name, arg_type, section_name,
                                         type_validators, param_json, parser)

    # Remove irrelevant parameters
    for section_name in to_delete:
        del j_args[section_name]
    return j_args


def validate_1_parameter(j_args, arg_name, arg_type, section_name,
                         type_validators, param_json, parser):
    """
    :param j_args: Dictionary containing all args from parameter .JSON file
    :param arg_name: String naming the parameter to validate
    :param arg_type: Either a string naming the data type of the parameter to 
                     validate or a list of options the parameter must be in
    :param section_name: String that's a subcategory in the param_json file
    :param type_validators: Dict mapping each arg_type to a validator function
    :param param_json: String, path to readable .JSON file with all parameters
    :param parser: argparse.ArgumentParser to raise error if anything's invalid
    """
    to_validate = j_args[section_name][arg_name]  # Parameter to validate
    err_msg = ("'{}' is not a valid '{}' parameter in the '{}' section "
               "of {} (Problem: {})")  # Message for if to_validate is invalid
    try:
        # Run a type validation function unless arg_type is a list
        if isinstance(arg_type, str):
            type_validators[arg_type](to_validate)
            
        # Verify that the parameter is a valid member of a choices list
        elif isinstance(arg_type, list) and to_validate not in arg_type:
            parser.error(
                err_msg.format(to_validate, arg_name, section_name, param_json,
                               "Valid {} values: {}"
                               .format(arg_name, ", ".join(arg_type)))
            )

    # If type validation fails then inform the user which parameter
    # has an invalid type and what the valid types are
    except (argparse.ArgumentTypeError, KeyError, TypeError, ValueError) as e:
        parser.error(err_msg.format(to_validate, arg_name,
                                    section_name, param_json, e))


def warn_user_of_conditions(warning, logger, **to_check):
    """
    Show warning message to user based on boolean conditions 
    :param warning: String with warning message to put problems into and log
    :param logger: logging.Logger object to raise warning
    """
    for thing in (warning, logger, to_check):
        print(thing, type(thing))
    problems = list()
    for condition, problem in to_check.items():
        if condition:
            problems.append(problem)
    print(type(warning))
    logger.warning(warning.format(" and ".join(problems)))


def will_run_stage(a_stage, start_stage, end_stage, all_stage_names):
    """
    :param a_stage: String naming a stage to run
    :param start_stage: String naming the first stage to run
    :param end_stage: String naming the last stage to run
    :param all_stage_names: List of strings; each names a stage to run
    :return: True if a_stage is between start_stage and end_stage; else False
    """
    return (all_stage_names.index(start_stage)
            <= all_stage_names.index(a_stage)
            <= all_stage_names.index(end_stage))<|MERGE_RESOLUTION|>--- conflicted
+++ resolved
@@ -5,11 +5,7 @@
 Common source for utility functions used by CABINET :)
 Greg Conan: gconan@umn.edu
 Created: 2021-11-12
-<<<<<<< HEAD
-Updated: 2022-06-16
-=======
-Updated: 2022-05-31
->>>>>>> 5c2d3a34
+Updated: 2022-06-17
 """
 # Import standard libraries
 import argparse
@@ -735,12 +731,7 @@
     """
     # String naming the key in xfm_vars mapped to the path
     # to the image to use as an input for registration
-<<<<<<< HEAD
-    # reg_input_var = "reg_input_T{}w_img"
-    logger.info("Input images for registration:\nT1w: {}\nT2w: {}"
-=======
     logger.info("Input images for T1w registration:\nT1w: {}\nT2w: {}"
->>>>>>> 5c2d3a34
                 .format(xfm_vars[reg_input_var.format(1)],
                         xfm_vars[reg_input_var.format(2)]))
 
@@ -769,7 +760,6 @@
             xfm_vars["out_dir"], "T{}w_to_BIBS.nii.gz".format(t)
         )
 
-<<<<<<< HEAD
         if t == 2:  # Make T2w-to-T1w matrix
             run_FSL_sh_script(j_args, logger, "flirt",
                             "-ref", xfm_vars[reg_input_var.format(1)],
@@ -795,39 +785,6 @@
                 "-o", registration_outputs["T{}w_to_BIBS".format(t)], # registration_outputs["T{}w".format(t)],  # TODO Should we eventually exclude the (unneeded?) -o flags?
                 "-omat", registration_outputs["T{}w_crop2BIBS_mat".format(t)]
             )
-=======
-        # Define parameters in FSL commands making transformed images
-        nonACPC_xfm_params_T[t] = (
-            j_args, logger, "flirt",
-            "-in", (xfm_vars[reg_input_var.format(t)] if t == 1
-                    else registration_outputs["T2w"]),  # Input: Cropped image
-            "-ref", xfm_vars["ref_ACPC"].format(1),
-            "-applyisoxfm", xfm_vars["resolution"],
-            "-init", xfm_vars["ident_mx"], # registration_outputs["cropT{}tocropT1".format(t)],
-            "-o", registration_outputs["T{}w_to_BIBS".format(t)], # registration_outputs["T{}w".format(t)],  # TODO Should we eventually exclude the (unneeded?) -o flags?
-            "-omat", registration_outputs["T{}w_crop2BIBS_mat".format(t)]
-        )
-
-    # Make transformed T1w image
-    if acpc:
-        shutil.copy2(xfm_vars[reg_input_var.format(1)],
-                     registration_outputs["T1w"])
-    else:
-        run_FSL_sh_script(*nonACPC_xfm_params_T[1])
-
-    # Make transformed T2w image
-    run_FSL_sh_script(j_args, logger, "flirt",
-                      "-ref", xfm_vars[reg_input_var.format(1)],
-                      "-in", xfm_vars[reg_input_var.format(2)],
-                      "-omat", registration_outputs["cropT2tocropT1"],
-                      "-out", registration_outputs["T2w"],
-                      '-cost', 'mutualinfo',
-                      '-searchrx', '-15', '15', '-searchry', '-15', '15',
-                      '-searchrz', '-15', '15', '-dof', '6')
-    if not acpc:
-        run_FSL_sh_script(*nonACPC_xfm_params_T[2])
-
->>>>>>> 5c2d3a34
     # pdb.set_trace()  # TODO Add "debug" flag?
     return registration_outputs
 
@@ -877,12 +834,7 @@
 
         # Non-ACPC input to registration
         # for keyname in ("crop_", "reg_input_"):
-<<<<<<< HEAD
-        
-        xfm_non_ACPC_vars["crop_T{}w_img".format(t)] = crop_img_path  # TODO This may be unused
-=======
         xfm_non_ACPC_vars["crop_T{}w_img".format(t)] = crop_img_path  # TODO This variable appears to be unused for non-ACPC
->>>>>>> 5c2d3a34
         xfm_non_ACPC_vars[reg_in_var.format(t)] = crop_img_path
 
         # Non-ACPC outputs to registration
@@ -964,13 +916,8 @@
         # applywarp output is optimal_realigned_imgs input
         # Apply registration and ACPC alignment to the T1ws and the T2ws
         run_FSL_sh_script(j_args, logger, "applywarp", "--rel", 
-<<<<<<< HEAD
                           "--interp=spline", "-i", averaged_imgs["T{}w_avg".format(t)],  # TODO Why is it still using the cropped image? Is averaged_imgs not defined properly? No, I think that just confused a couple commands # TODO
                           "-r", xfm_ACPC_vars["ref_img"].format(t),
-=======
-                          "--interp=spline", "-i", averaged_imgs["T{}w_avg".format(t)],
-                          "-r", xfm_ACPC_vars["ref_ACPC"].format(t),
->>>>>>> 5c2d3a34
                           "--premat=" + crop2BIBS_mat_symlink, # preBIBS_ACPC_out["T{}w_crop2BIBS_mat".format(t)],
                           "-o", preBIBS_ACPC_out["T{}w".format(t)])
         # pdb.set_trace()  # TODO Add "debug" flag?
