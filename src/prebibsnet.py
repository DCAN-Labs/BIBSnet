--- conflicted
+++ resolved
@@ -39,16 +39,10 @@
     create_anatomical_averages(preBIBSnet_paths["avg"])  # TODO make averaging optional with later BIBSnet model?
 
     # On average image(s), run: intensity clip -> denoise -> N4 -> reclip
-<<<<<<< HEAD
-    for t in only_Ts_needed_for_bibsnet_model(j_args["ID"]):
-        mod=f"T{t}w"
-        denoise_and_n4(mod, preBIBSnet_paths["avg"][f"T{t}w_avg"])
-=======
     if not j_args["common"]["no_denoise"]:
         for t in only_Ts_needed_for_bibsnet_model(j_args["ID"]):
             mod=f"T{t}w"
             denoise_and_n4(mod, preBIBSnet_paths["avg"][f"T{t}w_avg"])
->>>>>>> 7d919513
 
     # Crop T1w and T2w images
     cropped = dict()
@@ -188,19 +182,11 @@
     inputnode.inputs.in_anat = input_avg_img
 
     clip = pe.Node(IntensityClip(p_min=10.0, p_max=99.5), name="clip")
-<<<<<<< HEAD
     denoise = pe.Node(DenoiseImage(dimension=3, noise_model="Rician"), name="denoise")
     n4_correct=pe.Node(N4BiasFieldCorrection(
             dimension=3,
             bspline_fitting_distance=200,
             save_bias=True,
-=======
-    denoise = pe.Node(DenoiseImage(dimension=3), name="denoise")
-    n4_correct=pe.Node(N4BiasFieldCorrection(
-            dimension=3,
-            bspline_fitting_distance=200,
-            save_bias=False,
->>>>>>> 7d919513
             copy_header=True,
             n_iterations=[50] * 5,
             convergence_threshold=1e-7,
